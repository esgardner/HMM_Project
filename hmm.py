--- conflicted
+++ resolved
@@ -650,16 +650,6 @@
 
 
 if __name__ == "__main__":
-<<<<<<< HEAD
-    #filename = "hmm_ex1"
-    filename = "weather_flights.hmm"
-    hmm = HMM(filename)
-    hmm2 = HMM(filename)
-    #forward_res = hmm.viterbi("the store sold the book")
-    #viterbi_res = hmm.forward("the store sold the book")
-    viterbi_res = hmm.viterbi("H L L")
-    forward_res = hmm2.forward("H L L")
-=======
     # Get number of args (-1 to exclude the original file being counted as arg)
     num_args = len(sys.argv) - 1
     required_num_args = 2
@@ -692,5 +682,4 @@
     # #forward_res = hmm.viterbi("the store sold the book")
     # #viterbi_res = hmm.forward("the store sold the book")
     # viterbi_res = hmm.viterbi("h r l l o t h s r e i s a n e r r o t h w r e")
-    # forward_res = hmm2.forward("h r l l o t h s r e i s a n e r r o t h w r e")
->>>>>>> ef716a03
+    # forward_res = hmm2.forward("h r l l o t h s r e i s a n e r r o t h w r e")