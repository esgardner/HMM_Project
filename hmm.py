--- conflicted
+++ resolved
@@ -498,8 +498,6 @@
                 highest_prob = delta_val
                 highest_prob_idx = state_idx
 
-<<<<<<< HEAD
-=======
         # Create a trellis visualization
         # new_delta = delta.T
 
@@ -530,7 +528,6 @@
         print(trellis)
 
 
->>>>>>> 6048ed64
         # If we couldn't find a valid state sequence
         if highest_prob_idx == -1:
             # We output that no sequence was found
